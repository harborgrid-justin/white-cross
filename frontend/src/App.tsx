--- conflicted
+++ resolved
@@ -1,20 +1,4 @@
-<<<<<<< HEAD
-/**
- * WF-APP-002 | App.tsx - Main application component and routing
- * Purpose: main application component and routing
- * Upstream: ./stores/reduxStore, ./contexts/AuthContext, ./routes | Dependencies: react, react-router-dom, @tanstack/react-query
- * Downstream: Components, pages, app routing | Called by: React component tree
- * Related: Other components, hooks, services, types
- * Exports: default export | Key Features: component
- * Last Updated: 2025-10-17 | File Type: .tsx
- * Critical Path: Component mount → Render → User interaction → State updates
- * LLM Context: main application component and routing, part of React frontend architecture
- */
-
 import React from 'react';
-=======
-import React, { useState, useEffect } from 'react';
->>>>>>> f089c4d8
 import { BrowserRouter } from 'react-router-dom';
 import { QueryClient, QueryClientProvider } from '@tanstack/react-query';
 import { ReactQueryDevtools } from '@tanstack/react-query-devtools';
