import axios from 'axios'
import { User, Student, ApiResponse } from '../types'
import toast from 'react-hot-toast'

const API_BASE_URL = (import.meta as any).env.VITE_API_URL || 'http://localhost:3001'

// Create axios instance
const api = axios.create({
  baseURL: `${API_BASE_URL}/api`,
  headers: {
    'Content-Type': 'application/json',
  },
})

// Request interceptor to add auth token
api.interceptors.request.use((config) => {
  const token = localStorage.getItem('token')
  if (token) {
    config.headers.Authorization = `Bearer ${token}`
  }
  return config
})

// Response interceptor to handle errors
api.interceptors.response.use(
  (response) => response,
  (error) => {
    if (error.response?.status === 401) {
      localStorage.removeItem('token')
      window.location.href = '/login'
    }
    
    const message = error.response?.data?.error?.message || 'An error occurred'
    toast.error(message)
    
    return Promise.reject(error)
  }
)

// Auth API
export const authApi = {
  login: async (email: string, password: string): Promise<{ token: string; user: User }> => {
    const response = await api.post<ApiResponse<{ token: string; user: User }>>('/auth/login', {
      email,
      password,
    })
    return response.data.data!
  },

  register: async (userData: {
    email: string
    password: string
    firstName: string
    lastName: string
    role: string
  }): Promise<{ user: User }> => {
    const response = await api.post<ApiResponse<{ user: User }>>('/auth/register', userData)
    return response.data.data!
  },

  verifyToken: async (): Promise<User> => {
    // This would be implemented to verify the current token
    // For now, we'll extract user info from the token
    const token = localStorage.getItem('token')
    if (!token) {
      throw new Error('No token found')
    }
    
    // In a real implementation, you would decode the JWT or make an API call
    // For now, return mock data
    return {
      id: '1',
      email: 'nurse@school.edu',
      firstName: 'Jane',
      lastName: 'Doe',
      role: 'NURSE'
    }
  },
}

// Students API
export const studentsApi = {
  getAll: async (page = 1, limit = 10): Promise<{
    students: Student[]
    pagination: {
      page: number
      limit: number
      total: number
      pages: number
    }
  }> => {
    const response = await api.get<ApiResponse<{
      students: Student[]
      pagination: any
    }>>(`/students?page=${page}&limit=${limit}`)
    return response.data.data!
  },

  getById: async (id: string): Promise<{ student: Student }> => {
    const response = await api.get<ApiResponse<{ student: Student }>>(`/students/${id}`)
    return response.data.data!
  },

  create: async (studentData: Partial<Student>): Promise<{ student: Student }> => {
    const response = await api.post<ApiResponse<{ student: Student }>>('/students', studentData)
    return response.data.data!
  },

  update: async (id: string, studentData: Partial<Student>): Promise<{ student: Student }> => {
    const response = await api.put<ApiResponse<{ student: Student }>>(`/students/${id}`, studentData)
    return response.data.data!
  },

  delete: async (id: string): Promise<void> => {
    await api.delete(`/students/${id}`)
  },
}

<<<<<<< HEAD
// Inventory API
export const inventoryApi = {
  getItems: async (page = 1, limit = 20, filters?: any) => {
    const params = new URLSearchParams({ page: page.toString(), limit: limit.toString() })
    if (filters) {
      Object.keys(filters).forEach(key => {
        if (filters[key] !== undefined) params.append(key, filters[key].toString())
      })
    }
    const response = await api.get(`/inventory?${params}`)
    return response.data.data
  },

  getItemById: async (id: string) => {
    const response = await api.get(`/inventory/${id}`)
    return response.data.data
  },

  createItem: async (data: any) => {
    const response = await api.post('/inventory', data)
    return response.data.data
  },

  updateItem: async (id: string, data: any) => {
    const response = await api.put(`/inventory/${id}`, data)
    return response.data.data
  },

  createTransaction: async (data: any) => {
    const response = await api.post('/inventory/transactions', data)
    return response.data.data
  },

  getAlerts: async () => {
    const response = await api.get('/inventory/alerts')
    return response.data.data
  },

  createMaintenanceLog: async (data: any) => {
    const response = await api.post('/inventory/maintenance', data)
    return response.data.data
  },

  getMaintenanceSchedule: async (startDate?: string, endDate?: string) => {
    const params = new URLSearchParams()
    if (startDate) params.append('startDate', startDate)
    if (endDate) params.append('endDate', endDate)
    const response = await api.get(`/inventory/maintenance/schedule?${params}`)
    return response.data.data
  },

  getValuation: async () => {
    const response = await api.get('/inventory/valuation')
    return response.data.data
  },

  getUsageAnalytics: async (startDate?: string, endDate?: string) => {
    const params = new URLSearchParams()
    if (startDate) params.append('startDate', startDate)
    if (endDate) params.append('endDate', endDate)
    const response = await api.get(`/inventory/analytics/usage?${params}`)
    return response.data.data
  },

  getSupplierPerformance: async () => {
    const response = await api.get('/inventory/analytics/suppliers')
    return response.data.data
  },

  searchItems: async (query: string, limit = 20) => {
    const response = await api.get(`/inventory/search/${query}?limit=${limit}`)
    return response.data.data
  },

  getCurrentStock: async (id: string) => {
    const response = await api.get(`/inventory/${id}/stock`)
    return response.data.data
  }
}

// Vendor API
export const vendorApi = {
  getAll: async (page = 1, limit = 20, activeOnly = true) => {
    const response = await api.get(`/vendors?page=${page}&limit=${limit}&activeOnly=${activeOnly}`)
    return response.data.data
  },

  getById: async (id: string) => {
    const response = await api.get(`/vendors/${id}`)
    return response.data.data
  },

  create: async (data: any) => {
    const response = await api.post('/vendors', data)
    return response.data.data
  },

  update: async (id: string, data: any) => {
    const response = await api.put(`/vendors/${id}`, data)
    return response.data.data
  },

  compare: async (itemName: string) => {
    const response = await api.get(`/vendors/compare/${itemName}`)
    return response.data.data
  },

  search: async (query: string, limit = 20) => {
    const response = await api.get(`/vendors/search/${query}?limit=${limit}`)
    return response.data.data
  }
}

// Purchase Order API
export const purchaseOrderApi = {
  getAll: async (page = 1, limit = 20, filters?: any) => {
    const params = new URLSearchParams({ page: page.toString(), limit: limit.toString() })
    if (filters) {
      Object.keys(filters).forEach(key => {
        if (filters[key] !== undefined) params.append(key, filters[key].toString())
      })
    }
    const response = await api.get(`/purchase-orders?${params}`)
    return response.data.data
  },

  getById: async (id: string) => {
    const response = await api.get(`/purchase-orders/${id}`)
    return response.data.data
  },

  create: async (data: any) => {
    const response = await api.post('/purchase-orders', data)
    return response.data.data
  },

  update: async (id: string, data: any) => {
    const response = await api.put(`/purchase-orders/${id}`, data)
    return response.data.data
  },

  approve: async (id: string) => {
    const response = await api.post(`/purchase-orders/${id}/approve`)
    return response.data.data
  },

  receiveItems: async (id: string, items: any) => {
    const response = await api.post(`/purchase-orders/${id}/receive`, { items })
    return response.data.data
  },

  cancel: async (id: string, reason?: string) => {
    const response = await api.post(`/purchase-orders/${id}/cancel`, { reason })
    return response.data.data
  },

  getItemsNeedingReorder: async () => {
    const response = await api.get('/purchase-orders/reorder/needed')
    return response.data.data
  }
}

// Budget API
export const budgetApi = {
  getCategories: async (fiscalYear?: number, activeOnly = true) => {
    const params = new URLSearchParams()
    if (fiscalYear) params.append('fiscalYear', fiscalYear.toString())
    params.append('activeOnly', activeOnly.toString())
    const response = await api.get(`/budget/categories?${params}`)
    return response.data.data
  },

  getCategoryById: async (id: string) => {
    const response = await api.get(`/budget/categories/${id}`)
    return response.data.data
  },

  createCategory: async (data: any) => {
    const response = await api.post('/budget/categories', data)
    return response.data.data
  },

  updateCategory: async (id: string, data: any) => {
    const response = await api.put(`/budget/categories/${id}`, data)
    return response.data.data
  },

  getSummary: async (fiscalYear?: number) => {
    const params = fiscalYear ? `?fiscalYear=${fiscalYear}` : ''
    const response = await api.get(`/budget/summary${params}`)
    return response.data.data
  },

  getTransactions: async (page = 1, limit = 20, filters?: any) => {
    const params = new URLSearchParams({ page: page.toString(), limit: limit.toString() })
    if (filters) {
      Object.keys(filters).forEach(key => {
        if (filters[key] !== undefined) params.append(key, filters[key].toString())
      })
    }
    const response = await api.get(`/budget/transactions?${params}`)
    return response.data.data
  },

  createTransaction: async (data: any) => {
    const response = await api.post('/budget/transactions', data)
    return response.data.data
  },

  getTrends: async (fiscalYear?: number, categoryId?: string) => {
    const params = new URLSearchParams()
    if (fiscalYear) params.append('fiscalYear', fiscalYear.toString())
    if (categoryId) params.append('categoryId', categoryId)
    const response = await api.get(`/budget/trends?${params}`)
    return response.data.data
=======
// Appointments API
export const appointmentsApi = {
  getAll: async (filters?: {
    page?: number
    limit?: number
    nurseId?: string
    studentId?: string
    status?: string
    type?: string
    dateFrom?: string
    dateTo?: string
  }): Promise<{
    appointments: any[]
    pagination: any
  }> => {
    const params = new URLSearchParams()
    if (filters) {
      Object.entries(filters).forEach(([key, value]) => {
        if (value !== undefined) params.append(key, String(value))
      })
    }
    const response = await api.get<ApiResponse<{
      appointments: any[]
      pagination: any
    }>>(`/appointments?${params.toString()}`)
    return response.data.data!
  },

  create: async (appointmentData: {
    studentId: string
    nurseId: string
    type: string
    scheduledAt: string
    reason: string
    duration?: number
    notes?: string
  }): Promise<{ appointment: any }> => {
    const response = await api.post<ApiResponse<{ appointment: any }>>('/appointments', appointmentData)
    return response.data.data!
  },

  update: async (id: string, data: any): Promise<{ appointment: any }> => {
    const response = await api.put<ApiResponse<{ appointment: any }>>(`/appointments/${id}`, data)
    return response.data.data!
  },

  cancel: async (id: string, reason?: string): Promise<{ appointment: any }> => {
    const response = await api.put<ApiResponse<{ appointment: any }>>(`/appointments/${id}/cancel`, { reason })
    return response.data.data!
  },

  markNoShow: async (id: string): Promise<{ appointment: any }> => {
    const response = await api.put<ApiResponse<{ appointment: any }>>(`/appointments/${id}/no-show`, {})
    return response.data.data!
  },

  getAvailability: async (nurseId: string, date?: string, duration?: number): Promise<{ slots: any[] }> => {
    const params = new URLSearchParams()
    if (date) params.append('date', date)
    if (duration) params.append('duration', String(duration))
    const response = await api.get<ApiResponse<{ slots: any[] }>>(`/appointments/availability/${nurseId}?${params.toString()}`)
    return response.data.data!
  },

  getUpcoming: async (nurseId: string, limit?: number): Promise<{ appointments: any[] }> => {
    const params = limit ? `?limit=${limit}` : ''
    const response = await api.get<ApiResponse<{ appointments: any[] }>>(`/appointments/upcoming/${nurseId}${params}`)
    return response.data.data!
  },

  getStatistics: async (filters?: {
    nurseId?: string
    dateFrom?: string
    dateTo?: string
  }): Promise<any> => {
    const params = new URLSearchParams()
    if (filters) {
      Object.entries(filters).forEach(([key, value]) => {
        if (value !== undefined) params.append(key, value)
      })
    }
    const response = await api.get<ApiResponse<any>>(`/appointments/statistics?${params.toString()}`)
    return response.data.data!
  },

  createRecurring: async (data: {
    studentId: string
    nurseId: string
    type: string
    scheduledAt: string
    reason: string
    duration?: number
    recurrence: {
      frequency: 'daily' | 'weekly' | 'monthly'
      interval: number
      endDate: string
      daysOfWeek?: number[]
    }
  }): Promise<{ appointments: any[]; count: number }> => {
    const response = await api.post<ApiResponse<{ appointments: any[]; count: number }>>('/appointments/recurring', data)
    return response.data.data!
  },

  // Nurse Availability
  setAvailability: async (data: {
    nurseId: string
    startTime: string
    endTime: string
    dayOfWeek?: number
    isRecurring?: boolean
    specificDate?: string
    isAvailable?: boolean
    reason?: string
  }): Promise<{ availability: any }> => {
    const response = await api.post<ApiResponse<{ availability: any }>>('/appointments/availability', data)
    return response.data.data!
  },

  getNurseAvailability: async (nurseId: string, date?: string): Promise<{ availability: any[] }> => {
    const params = date ? `?date=${date}` : ''
    const response = await api.get<ApiResponse<{ availability: any[] }>>(`/appointments/availability/nurse/${nurseId}${params}`)
    return response.data.data!
  },

  updateAvailability: async (id: string, data: any): Promise<{ availability: any }> => {
    const response = await api.put<ApiResponse<{ availability: any }>>(`/appointments/availability/${id}`, data)
    return response.data.data!
  },

  deleteAvailability: async (id: string): Promise<void> => {
    await api.delete(`/appointments/availability/${id}`)
  },

  // Waitlist
  addToWaitlist: async (data: {
    studentId: string
    nurseId?: string
    type: string
    reason: string
    priority?: string
    preferredDate?: string
    duration?: number
    notes?: string
  }): Promise<{ entry: any }> => {
    const response = await api.post<ApiResponse<{ entry: any }>>('/appointments/waitlist', data)
    return response.data.data!
  },

  getWaitlist: async (filters?: {
    nurseId?: string
    status?: string
    priority?: string
  }): Promise<{ waitlist: any[] }> => {
    const params = new URLSearchParams()
    if (filters) {
      Object.entries(filters).forEach(([key, value]) => {
        if (value !== undefined) params.append(key, value)
      })
    }
    const response = await api.get<ApiResponse<{ waitlist: any[] }>>(`/appointments/waitlist?${params.toString()}`)
    return response.data.data!
  },

  removeFromWaitlist: async (id: string, reason?: string): Promise<{ entry: any }> => {
    const response = await api.delete<ApiResponse<{ entry: any }>>(`/appointments/waitlist/${id}`, {
      data: { reason }
    })
    return response.data.data!
  },

  // Calendar Export
  exportCalendar: async (nurseId: string, dateFrom?: string, dateTo?: string): Promise<Blob> => {
    const params = new URLSearchParams()
    if (dateFrom) params.append('dateFrom', dateFrom)
    if (dateTo) params.append('dateTo', dateTo)
    const response = await api.get(`/appointments/calendar/${nurseId}?${params.toString()}`, {
      responseType: 'blob'
    })
    return response.data
>>>>>>> 50bed8f8
  }
}

export default api<|MERGE_RESOLUTION|>--- conflicted
+++ resolved
@@ -116,7 +116,6 @@
   },
 }
 
-<<<<<<< HEAD
 // Inventory API
 export const inventoryApi = {
   getItems: async (page = 1, limit = 20, filters?: any) => {
@@ -332,7 +331,6 @@
     if (categoryId) params.append('categoryId', categoryId)
     const response = await api.get(`/budget/trends?${params}`)
     return response.data.data
-=======
 // Appointments API
 export const appointmentsApi = {
   getAll: async (filters?: {
@@ -512,7 +510,6 @@
       responseType: 'blob'
     })
     return response.data
->>>>>>> 50bed8f8
   }
 }
 
