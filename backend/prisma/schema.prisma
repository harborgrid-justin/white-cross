generator client {
  provider = "prisma-client-js"
}

datasource db {
  provider = "postgresql"
  url      = env("DATABASE_URL")
}

model User {
  id        String    @id @default(cuid())
  email     String    @unique
  password  String
  firstName String
  lastName  String
  role      UserRole  @default(NURSE)
  isActive  Boolean   @default(true)
  lastLogin DateTime?
  createdAt DateTime  @default(now())
  updatedAt DateTime  @updatedAt

  // Relations
  nurseManagedStudents  Student[]              @relation("NurseStudents")
  incidentReports       IncidentReport[]
  medicationLogs        MedicationLog[]
  appointments          Appointment[]
  inventoryTransactions InventoryTransaction[]

  maintenanceLogs      MaintenanceLog[]
  messageTemplates     MessageTemplate[] @relation("MessageTemplateCreator")
  messages             Message[] @relation("MessageSender")
  availability         NurseAvailability[] @relation("NurseAvailability")
  waitlistEntries      AppointmentWaitlist[] @relation("WaitlistNurse")
  
  @@map("users")
}

model Student {
  id               String   @id @default(cuid())
  studentNumber    String   @unique
  firstName        String
  lastName         String
  dateOfBirth      DateTime
  grade            String
  gender           Gender
  photo            String?
  medicalRecordNum String?  @unique
  isActive         Boolean  @default(true)
  enrollmentDate   DateTime @default(now())
  createdAt        DateTime @default(now())
  updatedAt        DateTime @updatedAt

  // Relations
  nurse                User?           @relation("NurseStudents", fields: [nurseId], references: [id])
  nurseId              String?
  emergencyContacts    EmergencyContact[]
  medications          StudentMedication[]
  healthRecords        HealthRecord[]
  appointments         Appointment[]
  incidentReports      IncidentReport[]
  allergies            Allergy[]
  chronicConditions    ChronicCondition[]
  waitlistEntries      AppointmentWaitlist[]

  @@map("students")
}

model EmergencyContact {
  id           String          @id @default(cuid())
  firstName    String
  lastName     String
  relationship String
  phoneNumber  String
  email        String?
  address      String?
  priority     ContactPriority @default(PRIMARY)
  isActive     Boolean         @default(true)
  createdAt    DateTime        @default(now())
  updatedAt    DateTime        @updatedAt

  // Relations
  student   Student @relation(fields: [studentId], references: [id], onDelete: Cascade)
  studentId String

  @@map("emergency_contacts")
}

model Medication {
  id           String   @id @default(cuid())
  name         String
  genericName  String?
  dosageForm   String
  strength     String
  manufacturer String?
  ndc          String?  @unique
  isControlled Boolean  @default(false)
  createdAt    DateTime @default(now())
  updatedAt    DateTime @updatedAt

  // Relations
  studentMedications StudentMedication[]
  inventory          MedicationInventory[]

  @@map("medications")
}

model StudentMedication {
  id           String    @id @default(cuid())
  dosage       String
  frequency    String
  route        String
  instructions String?
  startDate    DateTime
  endDate      DateTime?
  isActive     Boolean   @default(true)
  prescribedBy String
  createdAt    DateTime  @default(now())
  updatedAt    DateTime  @updatedAt

  // Relations
  student      Student         @relation(fields: [studentId], references: [id], onDelete: Cascade)
  studentId    String
  medication   Medication      @relation(fields: [medicationId], references: [id])
  medicationId String
  logs         MedicationLog[]

  @@map("student_medications")
}

model MedicationLog {
  id             String   @id @default(cuid())
  dosageGiven    String
  timeGiven      DateTime
  administeredBy String
  notes          String?
  sideEffects    String?
  createdAt      DateTime @default(now())

  // Relations
  studentMedication   StudentMedication @relation(fields: [studentMedicationId], references: [id])
  studentMedicationId String
  nurse               User              @relation(fields: [nurseId], references: [id])
  nurseId             String

  @@map("medication_logs")
}

model MedicationInventory {
  id             String   @id @default(cuid())
  batchNumber    String
  expirationDate DateTime
  quantity       Int
  reorderLevel   Int      @default(10)
  costPerUnit    Decimal?
  supplier       String?
  createdAt      DateTime @default(now())
  updatedAt      DateTime @updatedAt

  // Relations
  medication   Medication @relation(fields: [medicationId], references: [id])
  medicationId String

  @@map("medication_inventory")
}

model InventoryItem {
  id              String   @id @default(cuid())
  name            String
  category        String
  description     String?
  sku             String?  @unique
  supplier        String?
  unitCost        Decimal?
  reorderLevel    Int      @default(10)
  reorderQuantity Int      @default(50)
  location        String?
  notes           String?
  isActive        Boolean  @default(true)
  createdAt       DateTime @default(now())
  updatedAt       DateTime @updatedAt

  // Relations
  transactions    InventoryTransaction[]
  maintenanceLogs MaintenanceLog[]

  @@map("inventory_items")
}

model InventoryTransaction {
  id             String                   @id @default(cuid())
  type           InventoryTransactionType
  quantity       Int
  unitCost       Decimal?
  reason         String?
  batchNumber    String?
  expirationDate DateTime?
  notes          String?
  createdAt      DateTime                 @default(now())

  // Relations
  inventoryItem   InventoryItem @relation(fields: [inventoryItemId], references: [id])
  inventoryItemId String
  performedBy     User          @relation(fields: [performedById], references: [id])
  performedById   String

  @@map("inventory_transactions")
}

model MaintenanceLog {
  id                  String          @id @default(cuid())
  type                MaintenanceType
  description         String
  cost                Decimal?
  nextMaintenanceDate DateTime?
  vendor              String?
  notes               String?
  createdAt           DateTime        @default(now())

  // Relations
  inventoryItem   InventoryItem @relation(fields: [inventoryItemId], references: [id])
  inventoryItemId String
  performedBy     User          @relation(fields: [performedById], references: [id])
  performedById   String

  @@map("maintenance_logs")
}

model Vendor {
  id                String    @id @default(cuid())
  name              String
  contactName       String?
  email             String?
  phone             String?
  address           String?
  website           String?
  taxId             String?
  paymentTerms      String?
  notes             String?
  isActive          Boolean   @default(true)
  rating            Int?      // 1-5 rating
  createdAt         DateTime  @default(now())
  updatedAt         DateTime  @updatedAt

  // Relations
  purchaseOrders    PurchaseOrder[]
  
  @@map("vendors")
}

model PurchaseOrder {
  id              String              @id @default(cuid())
  orderNumber     String              @unique
  status          PurchaseOrderStatus @default(PENDING)
  orderDate       DateTime            @default(now())
  expectedDate    DateTime?
  receivedDate    DateTime?
  subtotal        Decimal             @default(0)
  tax             Decimal             @default(0)
  shipping        Decimal             @default(0)
  total           Decimal             @default(0)
  notes           String?
  approvedBy      String?
  approvedAt      DateTime?
  createdAt       DateTime            @default(now())
  updatedAt       DateTime            @updatedAt

  // Relations
  vendor          Vendor              @relation(fields: [vendorId], references: [id])
  vendorId        String
  items           PurchaseOrderItem[]
  
  @@map("purchase_orders")
}

model PurchaseOrderItem {
  id              String        @id @default(cuid())
  quantity        Int
  unitCost        Decimal
  totalCost       Decimal
  receivedQty     Int           @default(0)
  notes           String?
  createdAt       DateTime      @default(now())

  // Relations
  purchaseOrder   PurchaseOrder @relation(fields: [purchaseOrderId], references: [id], onDelete: Cascade)
  purchaseOrderId String
  inventoryItemId String
  
  @@map("purchase_order_items")
}

model BudgetCategory {
  id              String    @id @default(cuid())
  name            String
  description     String?
  fiscalYear      Int
  allocatedAmount Decimal
  spentAmount     Decimal   @default(0)
  isActive        Boolean   @default(true)
  createdAt       DateTime  @default(now())
  updatedAt       DateTime  @updatedAt

  // Relations
  transactions    BudgetTransaction[]
  
  @@map("budget_categories")
}

model BudgetTransaction {
  id              String    @id @default(cuid())
  amount          Decimal
  description     String
  transactionDate DateTime  @default(now())
  referenceId     String?   // Link to purchase order or other transaction
  referenceType   String?   // 'PURCHASE_ORDER', 'INVENTORY_TRANSACTION', etc.
  notes           String?
  createdAt       DateTime  @default(now())

  // Relations
  category        BudgetCategory @relation(fields: [categoryId], references: [id])
  categoryId      String
  
  @@map("budget_transactions")
}

model MessageTemplate {
  id        String          @id @default(cuid())
  name      String
  subject   String?
  content   String
  type      MessageType
  category  MessageCategory
  variables String[]
  isActive  Boolean         @default(true)
  createdAt DateTime        @default(now())
  updatedAt DateTime        @updatedAt

  // Relations
  createdBy   User      @relation("MessageTemplateCreator", fields: [createdById], references: [id])
  createdById String
  messages    Message[]

  @@map("message_templates")
}

model Message {
  id             String          @id @default(cuid())
  subject        String?
  content        String
  priority       MessagePriority
  category       MessageCategory
  recipientCount Int             @default(0)
  scheduledAt    DateTime?
  attachments    String[]
  createdAt      DateTime        @default(now())
  updatedAt      DateTime        @updatedAt

  // Relations
  sender     User              @relation("MessageSender", fields: [senderId], references: [id])
  senderId   String
  template   MessageTemplate?  @relation(fields: [templateId], references: [id])
  templateId String?
  deliveries MessageDelivery[]

  @@map("messages")
}

model MessageDelivery {
  id            String         @id @default(cuid())
  recipientType RecipientType
  recipientId   String
  channel       MessageType
  status        DeliveryStatus
  contactInfo   String?
  sentAt        DateTime?
  deliveredAt   DateTime?
  failureReason String?
  externalId    String?
  createdAt     DateTime       @default(now())
  updatedAt     DateTime       @updatedAt

  // Relations
  message   Message @relation(fields: [messageId], references: [id])
  messageId String

  @@map("message_deliveries")
}

model HealthRecord {
  id          String           @id @default(cuid())
  type        HealthRecordType
  date        DateTime
  description String
  vital       Json? // Store vitals as JSON
  provider    String?
  notes       String?
  attachments String[] // Array of file URLs
  createdAt   DateTime         @default(now())
  updatedAt   DateTime         @updatedAt

  // Relations
  student   Student @relation(fields: [studentId], references: [id], onDelete: Cascade)
  studentId String

  @@map("health_records")
}

model Allergy {
  id         String          @id @default(cuid())
  allergen   String
  severity   AllergySeverity
  reaction   String?
  treatment  String?
  verified   Boolean         @default(false)
  verifiedBy String?
  verifiedAt DateTime?
  createdAt  DateTime        @default(now())
  updatedAt  DateTime        @updatedAt

  // Relations
  student   Student @relation(fields: [studentId], references: [id], onDelete: Cascade)
  studentId String

  @@map("allergies")
}

model ChronicCondition {
  id            String   @id @default(cuid())
  condition     String
  diagnosedDate DateTime
  status        String   @default("ACTIVE") // ACTIVE, MANAGED, RESOLVED
  severity      String? // MILD, MODERATE, SEVERE
  notes         String?
  carePlan      String?
  medications   String[] // Related medications
  restrictions  String[] // Activity/dietary restrictions
  triggers      String[] // Known triggers
  diagnosedBy   String?
  lastReviewDate DateTime?
  nextReviewDate DateTime?
  createdAt     DateTime @default(now())
  updatedAt     DateTime @updatedAt

  // Relations
  student   Student @relation(fields: [studentId], references: [id], onDelete: Cascade)
  studentId String

  @@map("chronic_conditions")
}

model Appointment {
  id          String            @id @default(cuid())
  type        AppointmentType
  scheduledAt DateTime
  duration    Int               @default(30) // minutes
  status      AppointmentStatus @default(SCHEDULED)
  reason      String
  notes       String?
  createdAt   DateTime          @default(now())
  updatedAt   DateTime          @updatedAt

  // Relations

  student     Student           @relation(fields: [studentId], references: [id], onDelete: Cascade)
  studentId   String
  nurse       User              @relation(fields: [nurseId], references: [id])
  nurseId     String
  reminders   AppointmentReminder[]
 
  @@map("appointments")
}

model NurseAvailability {
  id          String   @id @default(cuid())
  dayOfWeek   Int      // 0=Sunday, 1=Monday, etc.
  startTime   String   // Format: "HH:MM"
  endTime     String   // Format: "HH:MM"
  isRecurring Boolean  @default(true)
  specificDate DateTime? // For non-recurring availability
  isAvailable Boolean  @default(true)
  reason      String?  // Reason for unavailability
  createdAt   DateTime @default(now())
  updatedAt   DateTime @updatedAt

  // Relations
  nurse       User     @relation("NurseAvailability", fields: [nurseId], references: [id])
  nurseId     String
  
  @@map("nurse_availability")
}

model AppointmentWaitlist {
  id          String            @id @default(cuid())
  type        AppointmentType
  preferredDate DateTime?
  duration    Int               @default(30)
  priority    WaitlistPriority  @default(NORMAL)
  reason      String
  notes       String?
  status      WaitlistStatus    @default(WAITING)
  notifiedAt  DateTime?
  expiresAt   DateTime?
  createdAt   DateTime          @default(now())
  updatedAt   DateTime          @updatedAt

  // Relations
  student     Student           @relation(fields: [studentId], references: [id], onDelete: Cascade)
  studentId   String
  nurse       User?             @relation("WaitlistNurse", fields: [nurseId], references: [id])
  nurseId     String?
  
  @@map("appointment_waitlist")
}

model AppointmentReminder {
  id              String         @id @default(cuid())
  type            MessageType
  scheduledFor    DateTime
  status          ReminderStatus @default(SCHEDULED)
  sentAt          DateTime?
  failureReason   String?
  message         String
  createdAt       DateTime       @default(now())
  updatedAt       DateTime       @updatedAt

  // Relations
  appointment     Appointment    @relation(fields: [appointmentId], references: [id], onDelete: Cascade)
  appointmentId   String
  
  @@map("appointment_reminders")
}

model IncidentReport {
  id                       String                @id @default(cuid())
  type                     IncidentType
  severity                 IncidentSeverity
  description              String
  location                 String
  witnesses                String[]
  actionsTaken             String
  parentNotified           Boolean               @default(false)
  parentNotificationMethod String?
  parentNotifiedAt         DateTime?
  parentNotifiedBy         String?
  followUpRequired         Boolean               @default(false)
  followUpNotes            String?
  attachments              String[] // Array of file URLs
  evidencePhotos           String[] // Photo evidence URLs
  evidenceVideos           String[] // Video evidence URLs
  occurredAt               DateTime
  insuranceClaimNumber     String?
  insuranceClaimStatus     InsuranceClaimStatus?
  legalComplianceStatus    ComplianceStatus      @default(PENDING)
  createdAt                DateTime              @default(now())
  updatedAt                DateTime              @updatedAt

  // Relations
  student           Student            @relation(fields: [studentId], references: [id], onDelete: Cascade)
  studentId         String
  reportedBy        User               @relation(fields: [reportedById], references: [id])
  reportedById      String
  witnessStatements WitnessStatement[]
  followUpActions   FollowUpAction[]

  @@map("incident_reports")
}

model WitnessStatement {
  id             String      @id @default(cuid())
  witnessName    String
  witnessType    WitnessType
  witnessContact String?
  statement      String
  verified       Boolean     @default(false)
  verifiedBy     String?
  verifiedAt     DateTime?
  createdAt      DateTime    @default(now())
  updatedAt      DateTime    @updatedAt

  // Relations
  incidentReport   IncidentReport @relation(fields: [incidentReportId], references: [id], onDelete: Cascade)
  incidentReportId String

  @@map("witness_statements")
}

model FollowUpAction {
  id          String         @id @default(cuid())
  action      String
  dueDate     DateTime
  priority    ActionPriority @default(MEDIUM)
  status      ActionStatus   @default(PENDING)
  assignedTo  String?
  completedAt DateTime?
  completedBy String?
  notes       String?
  createdAt   DateTime       @default(now())
  updatedAt   DateTime       @updatedAt

  // Relations
  incidentReport   IncidentReport @relation(fields: [incidentReportId], references: [id], onDelete: Cascade)
  incidentReportId String

  @@map("follow_up_actions")
}

// Enums
enum UserRole {
  ADMIN
  NURSE
  SCHOOL_ADMIN
  DISTRICT_ADMIN
}

enum Gender {
  MALE
  FEMALE
  OTHER
  PREFER_NOT_TO_SAY
}

enum ContactPriority {
  PRIMARY
  SECONDARY
  EMERGENCY_ONLY
}

enum HealthRecordType {
  CHECKUP
  VACCINATION
  ILLNESS
  INJURY
  SCREENING
  PHYSICAL_EXAM
  MENTAL_HEALTH
  DENTAL
  VISION
  HEARING
}

enum AllergySeverity {
  MILD
  MODERATE
  SEVERE
  LIFE_THREATENING
}

enum AppointmentType {
  ROUTINE_CHECKUP
  MEDICATION_ADMINISTRATION
  INJURY_ASSESSMENT
  ILLNESS_EVALUATION
  FOLLOW_UP
  SCREENING
  EMERGENCY
}

enum AppointmentStatus {
  SCHEDULED
  IN_PROGRESS
  COMPLETED
  CANCELLED
  NO_SHOW
}

enum IncidentType {
  INJURY
  ILLNESS
  BEHAVIORAL
  MEDICATION_ERROR
  ALLERGIC_REACTION
  EMERGENCY
  OTHER
}

enum IncidentSeverity {
  LOW
  MEDIUM
  HIGH
  CRITICAL
}

enum InventoryTransactionType {
  PURCHASE
  USAGE
  ADJUSTMENT
  TRANSFER
  DISPOSAL
}

enum MaintenanceType {
  ROUTINE
  REPAIR
  CALIBRATION
  INSPECTION
  CLEANING
}

enum MessageType {
  EMAIL
  SMS
  PUSH_NOTIFICATION
  VOICE
}

enum MessageCategory {
  EMERGENCY
  HEALTH_UPDATE
  APPOINTMENT_REMINDER
  MEDICATION_REMINDER
  GENERAL
  INCIDENT_NOTIFICATION
  COMPLIANCE
}

enum MessagePriority {
  LOW
  MEDIUM
  HIGH
  URGENT
}

enum RecipientType {
  STUDENT
  EMERGENCY_CONTACT
  PARENT
  NURSE
  ADMIN
}

enum DeliveryStatus {
  PENDING
  SENT
  DELIVERED
  FAILED
  BOUNCED
}

enum WitnessType {
  STUDENT
  STAFF
  PARENT
  OTHER
}

enum InsuranceClaimStatus {
  NOT_FILED
  FILED
  PENDING
  APPROVED
  DENIED
  CLOSED
}

enum ComplianceStatus {
  PENDING
  COMPLIANT
  NON_COMPLIANT
  UNDER_REVIEW
}

enum ActionPriority {
  LOW
  MEDIUM
  HIGH
  URGENT
}

enum ActionStatus {
  PENDING
  IN_PROGRESS
  COMPLETED
  CANCELLED
}


enum PurchaseOrderStatus {
  PENDING
  APPROVED
  ORDERED
  PARTIALLY_RECEIVED
  RECEIVED
<<<<<<< HEAD
  CANCELLED
=======
>>>>>>> 6b0360ed
}

enum WaitlistPriority {
  LOW
  NORMAL
  HIGH
  URGENT
}

enum WaitlistStatus {
  WAITING
  NOTIFIED
  SCHEDULED
  EXPIRED
  CANCELLED
}

enum ReminderStatus {
  SCHEDULED
  SENT
  FAILED
  CANCELLED
}

// Administration Panel Models

model District {
  id          String   @id @default(cuid())
  name        String
  code        String   @unique
  address     String?
  city        String?
  state       String?
  zipCode     String?
  phone       String?
  email       String?
  website     String?
  isActive    Boolean  @default(true)
  createdAt   DateTime @default(now())
  updatedAt   DateTime @updatedAt

  // Relations
  schools     School[]
  licenses    License[]
  
  @@map("districts")
}

model School {
  id          String   @id @default(cuid())
  name        String
  code        String   @unique
  address     String?
  city        String?
  state       String?
  zipCode     String?
  phone       String?
  email       String?
  principal   String?
  studentCount Int?
  isActive    Boolean  @default(true)
  createdAt   DateTime @default(now())
  updatedAt   DateTime @updatedAt

  // Relations
  district    District @relation(fields: [districtId], references: [id])
  districtId  String
  
  @@map("schools")
}

model SystemConfiguration {
  id          String   @id @default(cuid())
  key         String   @unique
  value       String
  category    ConfigCategory
  description String?
  isPublic    Boolean  @default(false) // Whether non-admin users can view
  createdAt   DateTime @default(now())
  updatedAt   DateTime @updatedAt
  
  @@map("system_configurations")
}

model BackupLog {
  id          String       @id @default(cuid())
  type        BackupType
  status      BackupStatus
  fileName    String?
  fileSize    Int?         // Size in bytes
  location    String?
  startedAt   DateTime
  completedAt DateTime?
  error       String?
  triggeredBy String?      // User ID who triggered manual backup
  createdAt   DateTime     @default(now())
  
  @@map("backup_logs")
}

model PerformanceMetric {
  id          String     @id @default(cuid())
  metricType  MetricType
  value       Float
  unit        String?
  context     Json?      // Additional context data
  recordedAt  DateTime   @default(now())
  
  @@map("performance_metrics")
  @@index([metricType, recordedAt])
}

model License {
  id            String        @id @default(cuid())
  licenseKey    String        @unique
  type          LicenseType
  status        LicenseStatus @default(ACTIVE)
  maxUsers      Int?
  maxSchools    Int?
  features      String[]      // Array of enabled features
  issuedTo      String?
  issuedAt      DateTime      @default(now())
  expiresAt     DateTime?
  activatedAt   DateTime?
  deactivatedAt DateTime?
  notes         String?
  createdAt     DateTime      @default(now())
  updatedAt     DateTime      @updatedAt

  // Relations
  district      District? @relation(fields: [districtId], references: [id])
  districtId    String?
  
  @@map("licenses")
}

model TrainingModule {
  id          String   @id @default(cuid())
  title       String
  description String?
  content     String   // Can store markdown or HTML
  duration    Int?     // Duration in minutes
  category    TrainingCategory
  isRequired  Boolean  @default(false)
  order       Int      @default(0)
  attachments String[] // URLs to training materials
  isActive    Boolean  @default(true)
  createdAt   DateTime @default(now())
  updatedAt   DateTime @updatedAt

  // Relations
  completions TrainingCompletion[]
  
  @@map("training_modules")
}

model TrainingCompletion {
  id          String   @id @default(cuid())
  userId      String
  score       Int?     // Score out of 100
  completedAt DateTime @default(now())
  expiresAt   DateTime? // For certifications that expire
  certificateUrl String?
  notes       String?
  createdAt   DateTime @default(now())

  // Relations
  module      TrainingModule @relation(fields: [moduleId], references: [id])
  moduleId    String
  
  @@unique([userId, moduleId])
  @@map("training_completions")
}

model AuditLog {
  id          String     @id @default(cuid())
  userId      String?
  action      AuditAction
  entityType  String     // e.g., "User", "Student", "Medication"
  entityId    String?
  changes     Json?      // Store before/after values
  ipAddress   String?
  userAgent   String?
  createdAt   DateTime   @default(now())
  
  @@map("audit_logs")
  @@index([userId, createdAt])
  @@index([entityType, entityId])
}

// Administration Enums

enum ConfigCategory {
  GENERAL
  SECURITY
  NOTIFICATION
  INTEGRATION
  BACKUP
  PERFORMANCE
}

enum BackupType {
  AUTOMATIC
  MANUAL
  SCHEDULED
}

enum BackupStatus {
  IN_PROGRESS
  COMPLETED
  FAILED
}

enum MetricType {
  CPU_USAGE
  MEMORY_USAGE
  DISK_USAGE
  API_RESPONSE_TIME
  DATABASE_QUERY_TIME
  ACTIVE_USERS
  ERROR_RATE
  REQUEST_COUNT
}

enum LicenseType {
  TRIAL
  BASIC
  PROFESSIONAL
  ENTERPRISE
}

enum LicenseStatus {
  ACTIVE
  EXPIRED
  SUSPENDED
  CANCELLED
}

enum TrainingCategory {
  HIPAA_COMPLIANCE
  MEDICATION_MANAGEMENT
  EMERGENCY_PROCEDURES
  SYSTEM_TRAINING
  SAFETY_PROTOCOLS
  DATA_SECURITY
}

enum AuditAction {
  CREATE
  READ
  UPDATE
  DELETE
  LOGIN
  LOGOUT
  EXPORT
  IMPORT
  BACKUP
  RESTORE
}<|MERGE_RESOLUTION|>--- conflicted
+++ resolved
@@ -780,10 +780,7 @@
   ORDERED
   PARTIALLY_RECEIVED
   RECEIVED
-<<<<<<< HEAD
   CANCELLED
-=======
->>>>>>> 6b0360ed
 }
 
 enum WaitlistPriority {
