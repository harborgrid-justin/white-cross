--- conflicted
+++ resolved
@@ -645,7 +645,7 @@
   BOUNCED
 }
 
-<<<<<<< HEAD
+
 enum WitnessType {
   STUDENT
   STAFF
@@ -680,13 +680,14 @@
   PENDING
   IN_PROGRESS
   COMPLETED
-=======
+  CANCELLED
+}
+
 enum PurchaseOrderStatus {
   PENDING
   APPROVED
   ORDERED
   PARTIALLY_RECEIVED
   RECEIVED
->>>>>>> 82726a30
   CANCELLED
 }