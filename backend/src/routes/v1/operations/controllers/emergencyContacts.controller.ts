/**
 * @fileoverview Emergency Contacts Controller - Business logic for emergency contact management and notifications
 *
 * Manages emergency contact CRUD operations, multi-channel notification workflows, and contact
 * verification processes. Critical for emergency situations, ensuring schools can quickly reach
 * parents and guardians when student health or safety issues arise.
 *
 * Key responsibilities:
 * - Emergency contact management with priority levels (PRIMARY, SECONDARY, EMERGENCY_ONLY)
 * - Multi-channel notification dispatch (SMS, email, voice)
 * - Contact verification and validation
 * - Business rule enforcement (minimum PRIMARY contact requirement)
 * - Notification delivery tracking and reporting
 *
 * @module operations/controllers/emergencyContacts
 */

import { ResponseToolkit } from '@hapi/hapi';
import Boom from '@hapi/boom';
import {
  EmergencyContactService,
  CreateEmergencyContactData,
  UpdateEmergencyContactData,
  NotificationData
} from '../../../../services/emergencyContactService';
import { AuthenticatedRequest } from '../../../shared/types/route.types';
import {
  successResponse,
  createdResponse
} from '../../../shared/utils';

/**
 * Emergency Contacts Controller
 *
 * Handles all emergency contact operations including creation, updates, deletion,
 * notification dispatch, and verification. Enforces critical business rules to ensure
 * every student has appropriate emergency contact coverage.
 *
 * @class EmergencyContactsController
 */
export class EmergencyContactsController {
  /**
   * Get all emergency contacts for a student
   *
   * Retrieves complete list of emergency contacts for a student, ordered by priority
   * level (PRIMARY, SECONDARY, EMERGENCY_ONLY). Used for contact management interfaces
   * and emergency notification workflows. Returns active contacts with full details
   * including phone, email, relationship, and notification preferences.
   *
   * @param {AuthenticatedRequest} request - Authenticated HTTP request containing:
   *   - params.studentId: Student UUID to retrieve contacts for
   *   - auth.credentials: JWT credentials for access control
   * @param {ResponseToolkit} h - Hapi response toolkit for HTTP response construction
   * @returns {Promise<Response>} HTTP 200 response with:
   *   - contacts: Array of emergency contact objects ordered by priority
   * @throws {NotFoundError} When student ID does not exist
   * @throws {AuthorizationError} When user lacks access to student contacts
   *
   * @example
   * // Nurse retrieving student emergency contacts
   * const request = {
   *   params: { studentId: 'student-uuid-123' },
   *   auth: { credentials: { userId: 'nurse-uuid', roles: ['NURSE'] } }
   * };
   * const response = await EmergencyContactsController.getStudentContacts(request, h);
   * // Returns: {
   * //   contacts: [
   * //     { id: 'contact-1', name: 'Jane Doe', relationship: 'MOTHER', priority: 'PRIMARY', phone: '555-0100' },
   * //     { id: 'contact-2', name: 'John Doe', relationship: 'FATHER', priority: 'PRIMARY', phone: '555-0101' }
   * //   ]
   * // }
   */
  static async getStudentContacts(request: AuthenticatedRequest, h: ResponseToolkit) {
    const { studentId } = request.params;
    const contacts = await EmergencyContactService.getStudentEmergencyContacts(studentId);

    return successResponse(h, { contacts });
  }

  /**
   * Create new emergency contact for a student
   *
   * Creates a new emergency contact record with full contact information and notification
   * preferences. Validates business rules including phone/email format, relationship type,
   * and ensures at least one PRIMARY contact exists per student. Supports multiple contact
   * methods (phone, email) and priority levels for emergency notification workflows.
   *
   * Business Rules:
   * - Each student must have at least one PRIMARY contact
   * - Phone numbers validated for format (E.164 international format)
   * - Email addresses validated for RFC 5322 format
   * - Relationship type from predefined enum (MOTHER, FATHER, GUARDIAN, etc.)
   *
   * @param {AuthenticatedRequest} request - Authenticated HTTP request containing:
   *   - payload.studentId: Student UUID to associate contact with (required)
   *   - payload.firstName: Contact first name (2-50 chars)
   *   - payload.lastName: Contact last name (2-50 chars)
   *   - payload.relationship: Relationship to student (MOTHER, FATHER, GUARDIAN, etc.)
   *   - payload.priority: Contact priority level (PRIMARY, SECONDARY, EMERGENCY_ONLY)
   *   - payload.phone: Primary phone number (optional but recommended)
   *   - payload.phoneSecondary: Secondary phone number (optional)
   *   - payload.email: Email address (optional but recommended)
   *   - payload.address: Physical address (optional)
   *   - payload.canPickup: Boolean indicating pickup authorization (default: false)
   *   - payload.notes: Additional notes about contact (optional, max 500 chars)
   *   - auth.credentials: JWT credentials with userId
   * @param {ResponseToolkit} h - Hapi response toolkit for HTTP response construction
   * @returns {Promise<Response>} HTTP 201 response with:
   *   - contact: Created emergency contact object with generated UUID
   * @throws {ValidationError} When required fields missing or format invalid
   * @throws {NotFoundError} When student ID does not exist
   * @throws {ConflictError} When contact already exists with same name for student
   *
   * @example
   * // Nurse adding mother as primary emergency contact during enrollment
   * const request = {
   *   payload: {
   *     studentId: 'student-uuid-123',
   *     firstName: 'Jane',
   *     lastName: 'Doe',
   *     relationship: 'MOTHER',
   *     priority: 'PRIMARY',
   *     phone: '+15550100',
   *     phoneSecondary: '+15550101',
   *     email: 'jane.doe@email.com',
   *     canPickup: true,
   *     notes: 'Works from home, available during school hours'
   *   },
   *   auth: { credentials: { userId: 'nurse-uuid', roles: ['NURSE'] } }
   * };
   * const response = await EmergencyContactsController.create(request, h);
   * // Returns: { contact: { id: 'contact-uuid', firstName: 'Jane', ... } }
   */
  static async create(request: AuthenticatedRequest, h: ResponseToolkit) {
<<<<<<< HEAD
    const payload = request.payload as CreateEmergencyContactData;
    const contact = await EmergencyContactService.createEmergencyContact(payload);
=======
    const contact = await EmergencyContactService.createEmergencyContact(
      request.payload as CreateEmergencyContactData
    );
>>>>>>> d73fedf0

    return createdResponse(h, { contact });
  }

  /**
   * Update emergency contact information
   *
   * Updates existing emergency contact details with partial field updates. Supports
   * modification of contact information, priority level, authorization status, and
   * notification preferences. Validates business rules to ensure at least one PRIMARY
   * contact remains active for the student.
   *
   * Business Rules:
   * - Cannot remove last PRIMARY contact for a student
   * - Phone/email format validation applied to any updated values
   * - Priority level changes validated for student contact coverage
   * - Audit trail maintained for all changes (HIPAA compliance)
   *
   * @param {AuthenticatedRequest} request - Authenticated HTTP request containing:
   *   - params.id: Emergency contact UUID to update (required)
   *   - payload.firstName: Updated first name (optional, 2-50 chars)
   *   - payload.lastName: Updated last name (optional, 2-50 chars)
   *   - payload.relationship: Updated relationship (optional)
   *   - payload.priority: Updated priority level (optional)
   *   - payload.phone: Updated primary phone (optional)
   *   - payload.phoneSecondary: Updated secondary phone (optional)
   *   - payload.email: Updated email address (optional)
   *   - payload.address: Updated physical address (optional)
   *   - payload.canPickup: Updated pickup authorization (optional)
   *   - payload.notes: Updated notes (optional, max 500 chars)
   *   - auth.credentials: JWT credentials with userId
   * @param {ResponseToolkit} h - Hapi response toolkit for HTTP response construction
   * @returns {Promise<Response>} HTTP 200 response with:
   *   - contact: Updated emergency contact object with modified fields
   * @throws {NotFoundError} When emergency contact ID does not exist
   * @throws {ValidationError} When updated field values invalid
   * @throws {ConflictError} When update violates PRIMARY contact requirement
   *
   * @example
   * // Nurse updating contact phone number after parent notification
   * const request = {
   *   params: { id: 'contact-uuid-123' },
   *   payload: {
   *     phone: '+15550102',
   *     email: 'jane.doe.new@email.com',
   *     notes: 'Updated contact info as of 2024-11-01'
   *   },
   *   auth: { credentials: { userId: 'nurse-uuid', roles: ['NURSE'] } }
   * };
   * const response = await EmergencyContactsController.update(request, h);
   * // Returns: { contact: { id: 'contact-uuid-123', phone: '+15550102', ... } }
   */
  static async update(request: AuthenticatedRequest, h: ResponseToolkit) {
    const { id } = request.params;
<<<<<<< HEAD
    const payload = request.payload as UpdateEmergencyContactData;
    const contact = await EmergencyContactService.updateEmergencyContact(id, payload);
=======
    const contact = await EmergencyContactService.updateEmergencyContact(
      id,
      request.payload as UpdateEmergencyContactData
    );
>>>>>>> d73fedf0

    return successResponse(h, { contact });
  }

  /**
   * Delete emergency contact (soft delete)
   *
   * Performs soft deletion of emergency contact by setting isActive=false and recording
   * deletion timestamp and user. Contact record preserved for audit trail and historical
   * reference but excluded from active contact lists and notification workflows.
   *
   * Business Rules:
   * - Cannot delete last PRIMARY contact for a student (must have at least one)
   * - Soft delete only - record preserved in database for audit compliance
   * - Deletion logged in audit trail with userId and timestamp
   * - Successful deletion returns HTTP 204 No Content per REST standards
   *
   * @param {AuthenticatedRequest} request - Authenticated HTTP request containing:
   *   - params.id: Emergency contact UUID to delete (required)
   *   - auth.credentials: JWT credentials with userId for audit logging
   * @param {ResponseToolkit} h - Hapi response toolkit for HTTP response construction
   * @returns {Promise<Response>} HTTP 204 No Content response (empty body)
   * @throws {NotFoundError} When emergency contact ID does not exist
   * @throws {ConflictError} When attempting to delete last PRIMARY contact
   * @throws {AuthorizationError} When user lacks permission to delete contacts
   *
   * @example
   * // Nurse removing outdated secondary contact
   * const request = {
   *   params: { id: 'contact-uuid-secondary' },
   *   auth: { credentials: { userId: 'nurse-uuid', roles: ['NURSE'] } }
   * };
   * const response = await EmergencyContactsController.delete(request, h);
   * // Returns: HTTP 204 with empty body
   */
  static async delete(request: AuthenticatedRequest, h: ResponseToolkit) {
    const { id } = request.params;
    await EmergencyContactService.deleteEmergencyContact(id);

    return h.response().code(204);
  }

  /**
   * Send emergency notification to all contacts for a student
   *
   * Dispatches urgent notifications through multiple channels (SMS, email, voice) to all
   * active emergency contacts ordered by priority level. Critical for immediate parent/guardian
   * notification during medical emergencies, injuries, or urgent situations requiring pickup.
   *
   * Notification Workflow:
   * (1) Retrieve all active emergency contacts for student
   * (2) Sort by priority: PRIMARY → SECONDARY → EMERGENCY_ONLY
   * (3) For each contact, attempt delivery via specified channels:
   *     - SMS: Via Twilio API if phone number present
   *     - Email: Via SendGrid if email address present
   *     - Voice: Via Twilio voice call if phone number present and CRITICAL severity
   * (4) Track delivery status for each contact/channel combination
   * (5) Log all attempts for audit trail and delivery confirmation
   * (6) Return comprehensive delivery report with success/failure details
   *
   * All notifications include:
   * - Student name and grade level
   * - Emergency type and severity level
   * - Callback number for school nurse or office
   * - Timestamp and school location
   *
   * CRITICAL PHI ENDPOINT - All notifications logged for HIPAA compliance
   *
   * @param {AuthenticatedRequest} request - Authenticated HTTP request containing:
   *   - params.studentId: Student UUID to send notifications for (required)
   *   - payload.message: Emergency message text (10-1000 chars, required)
   *   - payload.channels: Array of channels ['SMS', 'EMAIL', 'VOICE'] (required)
   *   - payload.severity: Emergency severity 'LOW' | 'MEDIUM' | 'HIGH' | 'CRITICAL' (required)
   *   - payload.emergencyType: Type of emergency (MEDICAL, INJURY, BEHAVIORAL, OTHER)
   *   - payload.callbackNumber: School phone for parents to call (optional, e.g., '555-SCHOOL-1')
   *   - payload.location: School location where emergency occurred (optional)
   *   - auth.credentials: JWT credentials with userId for audit logging
   * @param {ResponseToolkit} h - Hapi response toolkit for HTTP response construction
   * @returns {Promise<Response>} HTTP 200 response with:
   *   - results: Array of {contactId, name, channel, status, deliveredAt, error} per delivery attempt
   *   - summary: {total, successful, failed} delivery count summary
   * @throws {NotFoundError} When student has no active emergency contacts
   * @throws {ValidationError} When message, channels, or severity invalid
   *
   * @example
   * // Nurse sending critical emergency notification for injured student
   * const request = {
   *   params: { studentId: 'student-uuid-123' },
   *   payload: {
   *     message: 'Your child sustained a head injury during recess. Currently conscious and alert, ice applied. Monitoring for symptoms. Please call immediately.',
   *     channels: ['SMS', 'VOICE'],
   *     severity: 'CRITICAL',
   *     emergencyType: 'INJURY',
   *     callbackNumber: '555-SCHOOL-1',
   *     location: 'Playground - East Side'
   *   },
   *   auth: { credentials: { userId: 'nurse-uuid', roles: ['NURSE'] } }
   * };
   * const response = await EmergencyContactsController.sendEmergencyNotification(request, h);
   * // Returns: {
   * //   results: [
   * //     { contactId: 'c1', name: 'Jane Doe', channel: 'SMS', status: 'DELIVERED', deliveredAt: '2024-11-01T14:23:00Z' },
   * //     { contactId: 'c1', name: 'Jane Doe', channel: 'VOICE', status: 'DELIVERED', deliveredAt: '2024-11-01T14:23:05Z' },
   * //     { contactId: 'c2', name: 'John Doe', channel: 'SMS', status: 'FAILED', error: 'Invalid phone number' }
   * //   ],
   * //   summary: { total: 3, successful: 2, failed: 1 }
   * // }
   */
  static async sendEmergencyNotification(request: AuthenticatedRequest, h: ResponseToolkit) {
    const { studentId } = request.params;
    const payload = request.payload as NotificationData;
    const results = await EmergencyContactService.sendEmergencyNotification(
      studentId,
<<<<<<< HEAD
      payload
=======
      request.payload as NotificationData
>>>>>>> d73fedf0
    );

    return successResponse(h, { results });
  }

  /**
   * Send notification to specific emergency contact
   *
   * Sends targeted notification to a single emergency contact through specified channel(s).
   * Used for non-emergency communications like appointment reminders, pickup notifications,
   * or contact verification requests. Unlike sendEmergencyNotification, this targets one
   * contact and supports lower-priority messaging workflows.
   *
   * Use Cases:
   * - Appointment reminder notifications
   * - Student pickup notifications
   * - Contact information verification requests
   * - General announcements or updates
   * - Test notifications for contact validation
   *
   * @param {AuthenticatedRequest} request - Authenticated HTTP request containing:
   *   - params.id: Emergency contact UUID to notify (required)
   *   - payload.message: Notification message text (10-1000 chars, required)
   *   - payload.channel: Single channel 'SMS' | 'EMAIL' | 'VOICE' (required)
   *   - payload.messageType: Type of message (REMINDER, PICKUP, VERIFICATION, ANNOUNCEMENT)
   *   - payload.callbackNumber: Optional callback number for replies
   *   - auth.credentials: JWT credentials with userId
   * @param {ResponseToolkit} h - Hapi response toolkit for HTTP response construction
   * @returns {Promise<Response>} HTTP 200 response with:
   *   - result: Delivery result {status, deliveredAt, messageId, error}
   * @throws {NotFoundError} When emergency contact ID does not exist
   * @throws {ValidationError} When message or channel invalid
   * @throws {BadRequestError} When contact missing required info for channel (e.g., no phone for SMS)
   *
   * @example
   * // Nurse sending appointment reminder to specific parent
   * const request = {
   *   params: { id: 'contact-uuid-123' },
   *   payload: {
   *     message: 'Reminder: Your child has a health screening appointment tomorrow at 10:00 AM. Please ensure they arrive on time.',
   *     channel: 'SMS',
   *     messageType: 'REMINDER',
   *     callbackNumber: '555-SCHOOL-1'
   *   },
   *   auth: { credentials: { userId: 'nurse-uuid', roles: ['NURSE'] } }
   * };
   * const response = await EmergencyContactsController.sendContactNotification(request, h);
   * // Returns: { result: { status: 'DELIVERED', deliveredAt: '2024-11-01T08:15:00Z', messageId: 'sms-123' } }
   */
  static async sendContactNotification(request: AuthenticatedRequest, h: ResponseToolkit) {
    const { id } = request.params;
    const payload = request.payload as NotificationData;
    const result = await EmergencyContactService.sendContactNotification(
      id,
<<<<<<< HEAD
      payload
=======
      request.payload as NotificationData
>>>>>>> d73fedf0
    );

    return successResponse(h, { result });
  }

  /**
   * Verify emergency contact information
   *
   * Initiates contact verification workflow to confirm phone/email validity and reachability.
   * Sends verification code or link via specified method and tracks verification status.
   * Ensures emergency contacts remain current and functional for critical notifications.
   *
   * Verification Process:
   * (1) Generate unique verification code (6 digits for SMS, token for email)
   * (2) Send verification message via specified method (SMS or EMAIL)
   * (3) Store verification attempt with expiration (15 minutes)
   * (4) Return verification ID for subsequent confirmation
   * (5) Mark contact as verified upon successful code entry
   *
   * Business Rules:
   * - Verification codes expire after 15 minutes
   * - Maximum 3 verification attempts per hour per contact
   * - Successful verification updates contact.verifiedAt timestamp
   * - Annual re-verification recommended for compliance
   *
   * @param {AuthenticatedRequest} request - Authenticated HTTP request containing:
   *   - params.id: Emergency contact UUID to verify (required)
   *   - payload.method: Verification method 'SMS' | 'EMAIL' (required)
   *   - auth.credentials: JWT credentials with userId
   * @param {ResponseToolkit} h - Hapi response toolkit for HTTP response construction
   * @returns {Promise<Response>} HTTP 200 response with:
   *   - result: Verification result {verificationId, method, sentAt, expiresAt, attemptsRemaining}
   * @throws {NotFoundError} When emergency contact ID does not exist
   * @throws {ValidationError} When method invalid or contact missing required info
   * @throws {TooManyRequestsError} When verification attempts exceeded (rate limit)
   *
   * @example
   * // Nurse initiating SMS verification for newly added contact
   * const request = {
   *   params: { id: 'contact-uuid-123' },
   *   payload: {
   *     method: 'SMS'
   *   },
   *   auth: { credentials: { userId: 'nurse-uuid', roles: ['NURSE'] } }
   * };
   * const response = await EmergencyContactsController.verifyContact(request, h);
   * // Returns: {
   * //   result: {
   * //     verificationId: 'verify-uuid',
   * //     method: 'SMS',
   * //     sentAt: '2024-11-01T09:00:00Z',
   * //     expiresAt: '2024-11-01T09:15:00Z',
   * //     attemptsRemaining: 2
   * //   }
   * // }
   */
  static async verifyContact(request: AuthenticatedRequest, h: ResponseToolkit) {
    const { id } = request.params;
<<<<<<< HEAD
    const payload = request.payload as { method: 'sms' | 'email' | 'voice' };
    const { method } = payload;
=======
    const { method } = request.payload as { method: 'sms' | 'email' | 'voice' };
>>>>>>> d73fedf0

    const result = await EmergencyContactService.verifyContact(id, method);

    return successResponse(h, { result });
  }

  /**
   * Get emergency contact statistics and analytics
   *
   * Retrieves comprehensive analytics on emergency contact coverage, verification status,
   * notification delivery rates, and compliance metrics. Used for administrative oversight,
   * compliance reporting, and identifying students with incomplete contact information.
   *
   * Statistics Included:
   * - Total contacts by priority level (PRIMARY, SECONDARY, EMERGENCY_ONLY)
   * - Contact coverage: students with 0, 1, 2+ PRIMARY contacts
   * - Verification status: verified vs unverified contacts
   * - Notification delivery rates by channel (SMS, EMAIL, VOICE)
   * - Contact relationship distribution (MOTHER, FATHER, GUARDIAN, etc.)
   * - Average contacts per student
   * - Students missing required contact information
   *
   * @param {AuthenticatedRequest} request - Authenticated HTTP request containing:
   *   - auth.credentials: JWT credentials (ADMIN role recommended for full stats)
   * @param {ResponseToolkit} h - Hapi response toolkit for HTTP response construction
   * @returns {Promise<Response>} HTTP 200 response with:
   *   - stats: Statistics object with contact analytics and compliance metrics
   * @throws {AuthorizationError} When user lacks permission for statistics access
   *
   * @example
   * // Admin reviewing emergency contact compliance metrics
   * const request = {
   *   auth: { credentials: { userId: 'admin-uuid', roles: ['ADMIN'] } }
   * };
   * const response = await EmergencyContactsController.getStatistics(request, h);
   * // Returns: {
   * //   stats: {
   * //     totalContacts: 523,
   * //     byPriority: { PRIMARY: 310, SECONDARY: 178, EMERGENCY_ONLY: 35 },
   * //     coverage: { noContacts: 3, oneContact: 12, twoOrMore: 140 },
   * //     verificationRate: 0.87,
   * //     deliveryRates: { SMS: 0.94, EMAIL: 0.89, VOICE: 0.76 },
   * //     averageContactsPerStudent: 3.37,
   * //     missingInfo: { noPhone: 8, noEmail: 42 }
   * //   }
   * // }
   */
  static async getStatistics(request: AuthenticatedRequest, h: ResponseToolkit) {
    const stats = await EmergencyContactService.getContactStatistics();

    return successResponse(h, { stats });
  }

  /**
   * Get emergency contact by ID
   *
   * Retrieves complete details for a single emergency contact including full contact
   * information, notification preferences, verification status, and relationship details.
   * Used for contact detail views, editing workflows, and notification configuration.
   *
   * @param {AuthenticatedRequest} request - Authenticated HTTP request containing:
   *   - params.id: Emergency contact UUID to retrieve (required)
   *   - auth.credentials: JWT credentials for access control
   * @param {ResponseToolkit} h - Hapi response toolkit for HTTP response construction
   * @returns {Promise<Response>} HTTP 200 response with:
   *   - contact: Complete emergency contact object with all fields
   * @throws {NotFoundError} When emergency contact ID does not exist
   * @throws {AuthorizationError} When user lacks access to contact details
   *
   * @example
   * // Nurse viewing contact details before updating
   * const request = {
   *   params: { id: 'contact-uuid-123' },
   *   auth: { credentials: { userId: 'nurse-uuid', roles: ['NURSE'] } }
   * };
   * const response = await EmergencyContactsController.getById(request, h);
   * // Returns: {
   * //   contact: {
   * //     id: 'contact-uuid-123',
   * //     studentId: 'student-uuid',
   * //     firstName: 'Jane',
   * //     lastName: 'Doe',
   * //     relationship: 'MOTHER',
   * //     priority: 'PRIMARY',
   * //     phone: '+15550100',
   * //     email: 'jane.doe@email.com',
   * //     canPickup: true,
   * //     verifiedAt: '2024-09-15T10:00:00Z',
   * //     isActive: true
   * //   }
   * // }
   */
  static async getById(request: AuthenticatedRequest, h: ResponseToolkit) {
    const { id } = request.params;
    const contact = await EmergencyContactService.getEmergencyContactById(id);

    if (!contact) {
      throw Boom.notFound('Emergency contact not found');
    }

    return successResponse(h, { contact });
  }
}<|MERGE_RESOLUTION|>--- conflicted
+++ resolved
@@ -132,14 +132,9 @@
    * // Returns: { contact: { id: 'contact-uuid', firstName: 'Jane', ... } }
    */
   static async create(request: AuthenticatedRequest, h: ResponseToolkit) {
-<<<<<<< HEAD
-    const payload = request.payload as CreateEmergencyContactData;
-    const contact = await EmergencyContactService.createEmergencyContact(payload);
-=======
     const contact = await EmergencyContactService.createEmergencyContact(
       request.payload as CreateEmergencyContactData
     );
->>>>>>> d73fedf0
 
     return createdResponse(h, { contact });
   }
@@ -194,15 +189,10 @@
    */
   static async update(request: AuthenticatedRequest, h: ResponseToolkit) {
     const { id } = request.params;
-<<<<<<< HEAD
-    const payload = request.payload as UpdateEmergencyContactData;
-    const contact = await EmergencyContactService.updateEmergencyContact(id, payload);
-=======
     const contact = await EmergencyContactService.updateEmergencyContact(
       id,
       request.payload as UpdateEmergencyContactData
     );
->>>>>>> d73fedf0
 
     return successResponse(h, { contact });
   }
@@ -316,11 +306,7 @@
     const payload = request.payload as NotificationData;
     const results = await EmergencyContactService.sendEmergencyNotification(
       studentId,
-<<<<<<< HEAD
-      payload
-=======
       request.payload as NotificationData
->>>>>>> d73fedf0
     );
 
     return successResponse(h, { results });
@@ -375,11 +361,7 @@
     const payload = request.payload as NotificationData;
     const result = await EmergencyContactService.sendContactNotification(
       id,
-<<<<<<< HEAD
-      payload
-=======
       request.payload as NotificationData
->>>>>>> d73fedf0
     );
 
     return successResponse(h, { result });
@@ -438,12 +420,7 @@
    */
   static async verifyContact(request: AuthenticatedRequest, h: ResponseToolkit) {
     const { id } = request.params;
-<<<<<<< HEAD
-    const payload = request.payload as { method: 'sms' | 'email' | 'voice' };
-    const { method } = payload;
-=======
     const { method } = request.payload as { method: 'sms' | 'email' | 'voice' };
->>>>>>> d73fedf0
 
     const result = await EmergencyContactService.verifyContact(id, method);
 
